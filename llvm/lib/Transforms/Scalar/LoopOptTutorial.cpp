--- conflicted
+++ resolved
@@ -20,55 +20,74 @@
 #include "llvm/Support/raw_ostream.h"
 #include "llvm/Transforms/Utils/Cloning.h"
 #include "llvm/Transforms/Utils/ValueMapper.h"
+#include "llvm/Transforms/Utils/BasicBlockUtils.h"
 
 using namespace llvm;
 
 #define DEBUG_TYPE "loop-opt-tutorial"
+static const char *VerboseDebug = DEBUG_TYPE "-verbose";
 
-<<<<<<< HEAD
+/// Clones a loop \p OrigLoop.  Returns the loop and the blocks in \p
+/// Blocks.
+/// Updates LoopInfo assuming the loop is dominated by block \p LoopDomBB.
+/// Insert the new blocks before block specified in \p Before.
+static Loop *myCloneLoopWithPreheader(BasicBlock *Before, BasicBlock *LoopDomBB,
+                                      Loop *OrigLoop, ValueToValueMapTy &VMap,
+                                      const Twine &NameSuffix, LoopInfo *LI,
+                                      SmallVectorImpl<BasicBlock *> &Blocks);
+
 //===----------------------------------------------------------------------===//
 // LoopSplit implementation
 //
 
 bool LoopSplit::run(Loop &L) const {
-  return splitLoop(L);
+  // TODO:  filter non-candidates & diagnose them
+
+  return splitLoopInHalf(L);
 }
 
-bool LoopSplit::splitLoop(Loop &L) const {
+bool LoopSplit::splitLoopInHalf(Loop &L) const {
   assert(L.isLoopSimplifyForm() && "Expecting a loop in simplify form");
   assert(L.isSafeToClone() && "Loop is not safe to be cloned");
+  assert(L.getSubLoops().empty() && "Expecting a innermost loop");
+
+  // Split the loop preheader to create an insertion point for the cloned loop.
+  BasicBlock *Preheader = L.getLoopPreheader();
+  BasicBlock *Pred = Preheader;
+  DEBUG_WITH_TYPE(VerboseDebug,
+                  dumpLoopFunction("Before splitting preheader:\n", L););
+  BasicBlock *InsertBefore = SplitBlock(Preheader, Preheader->getTerminator(), DT);
+  DEBUG_WITH_TYPE(VerboseDebug,
+                  dumpLoopFunction("After splitting preheader:\n", L););
 
   // Clone the original loop.
-
-  BasicBlock *Preheader = L.getLoopPreheader();
-  BasicBlock *Pred = Preheader;
-  //Preheader = SplitBlock(Preheader, Preheader->getTerminator(), &DT);
-
-  ValueToValueMapTy VMap;
-  LLVM_DEBUG(dbgs() << "InsertPoint: " << Preheader->getName() << "\n");
-  Loop *ClonedLoop = cloneLoop(L, *Preheader, *Pred, VMap);
-  LLVM_DEBUG(dbgs() << "Created " << ClonedLoop << ":" << *ClonedLoop << "\n");
-
-  Preheader = ClonedLoop->getLoopPreheader();
+  Loop *ClonedLoop = cloneLoop(L, *InsertBefore, *Pred);
+  DEBUG_WITH_TYPE(VerboseDebug,
+                  dumpLoopFunction("After cloning the loop:\n", L););
 
   return true;
 }
 
-Loop *LoopSplit::cloneLoop(Loop &L, BasicBlock &Preheader, BasicBlock &Pred,
-                           ValueToValueMapTy &VMap) const {
-  assert(L.getSubLoops().empty() && "Expecting a innermost loop");
+Loop *LoopSplit::cloneLoop(Loop &L, BasicBlock &InsertBefore, BasicBlock &Pred) const {
+  // Clone the original loop, insert the clone before the "InsertBefore" BB.
+  SmallVector<BasicBlock *, 4> ClonedLoopBlocks;
+  ValueToValueMapTy VMap;
+  Loop *NewLoop = myCloneLoopWithPreheader(&InsertBefore, &Pred, &L, VMap,
+                                           "ClonedLoop", &LI, ClonedLoopBlocks);
+  assert(NewLoop && "Run ot of memory");
+  DEBUG_WITH_TYPE(VerboseDebug,
+                  dbgs() << "Create new loop: " << NewLoop->getName() << "\n";
+                  dumpLoopFunction("After cloning loop:\n", L););
 
-  BasicBlock *ExitBlock = L.getExitBlock();
-  assert(ExitBlock && "Expecting outermost loop to have a valid exit block");
+  // Update instructions referencing the original loop basic blocks to
+  // reference the corresponding block in the cloned loop.
+  VMap[L.getExitBlock()] = &InsertBefore;
+  remapInstructionsInBlocks(ClonedLoopBlocks, VMap);
+  DEBUG_WITH_TYPE(
+      VerboseDebug, dumpLoopFunction("After instruction remapping:\n", L););
 
-  // Clone the original loop and remap instructions in the cloned loop.
-  SmallVector<BasicBlock *, 4> ClonedLoopBlocks;
-  DominatorTree *DT = nullptr;
-  Loop *NewLoop = cloneLoopWithPreheader(&Preheader, &Pred, &L,
-                                         VMap, "", &LI, DT, ClonedLoopBlocks);
-  VMap[ExitBlock] = &Preheader;
-  remapInstructionsInBlocks(ClonedLoopBlocks, VMap);
-  Pred.getTerminator()->replaceUsesOfWith(&Preheader,
+  // Make the predecessor of original loop jump to the cloned loop.
+  Pred.getTerminator()->replaceUsesOfWith(&InsertBefore,
                                           NewLoop->getLoopPreheader());
 
   // Update the immediate dominator for the origianl loop with the exiting block
@@ -79,35 +98,93 @@
   return NewLoop;
 }
 
-=======
-namespace {
-class LoopSplit {
-public:
-  LoopSplit(Loop &L) : L(L) {}
+void LoopSplit::dumpLoopFunction(const StringRef Msg, const Loop &L) const {
+  const Function &F = *L.getHeader()->getParent();
+  dbgs() << Msg;
+  F.dump();
+}
 
-  bool splitLoop() {
-    LLVM_DEBUG(dbgs() << "Entering " << __func__ << "\n");
-    LLVM_DEBUG(dbgs() << "Not implemented yet\n");
-    return false;
+/// Clones a loop \p OrigLoop.  Returns the loop and the blocks in \p
+/// Blocks.
+/// Updates LoopInfo assuming the loop is dominated by block \p LoopDomBB.
+/// Insert the new blocks before block specified in \p Before.
+static Loop *myCloneLoopWithPreheader(BasicBlock *Before, BasicBlock *LoopDomBB,
+                                      Loop *OrigLoop, ValueToValueMapTy &VMap,
+                                      const Twine &NameSuffix, LoopInfo *LI,
+                                      SmallVectorImpl<BasicBlock *> &Blocks) {
+  Function *F = OrigLoop->getHeader()->getParent();
+  Loop *ParentLoop = OrigLoop->getParentLoop();
+  DenseMap<Loop *, Loop *> LMap;
+
+  Loop *NewLoop = LI->AllocateLoop();
+  LMap[OrigLoop] = NewLoop;
+  if (ParentLoop)
+    ParentLoop->addChildLoop(NewLoop);
+  else
+    LI->addTopLevelLoop(NewLoop);
+
+  BasicBlock *OrigPH = OrigLoop->getLoopPreheader();
+  assert(OrigPH && "No preheader");
+  BasicBlock *NewPH = CloneBasicBlock(OrigPH, VMap, NameSuffix, F);
+  // To rename the loop PHIs.
+  VMap[OrigPH] = NewPH;
+  Blocks.push_back(NewPH);
+
+  // Update LoopInfo.
+  if (ParentLoop)
+    ParentLoop->addBasicBlockToLoop(NewPH, *LI);
+
+  for (Loop *CurLoop : OrigLoop->getLoopsInPreorder()) {
+    Loop *&NewLoop = LMap[CurLoop];
+    if (!NewLoop) {
+      NewLoop = LI->AllocateLoop();
+
+      // Establish the parent/child relationship.
+      Loop *OrigParent = CurLoop->getParentLoop();
+      assert(OrigParent && "Could not find the original parent loop");
+      Loop *NewParentLoop = LMap[OrigParent];
+      assert(NewParentLoop && "Could not find the new parent loop");
+
+      NewParentLoop->addChildLoop(NewLoop);
+    }
   }
 
-private:
-  Loop &L;
-};
+  for (BasicBlock *BB : OrigLoop->getBlocks()) {
+    Loop *CurLoop = LI->getLoopFor(BB);
+    Loop *&NewLoop = LMap[CurLoop];
+    assert(NewLoop && "Expecting new loop to be allocated");
 
-} // namespace
->>>>>>> 51b1ba85
+    BasicBlock *NewBB = CloneBasicBlock(BB, VMap, NameSuffix, F);
+    VMap[BB] = NewBB;
+
+    // Update LoopInfo.
+    NewLoop->addBasicBlockToLoop(NewBB, *LI);
+    if (BB == CurLoop->getHeader())
+      NewLoop->moveToHeader(NewBB);
+
+    Blocks.push_back(NewBB);
+  }
+
+  // Move them physically from the end of the block list.
+  F->getBasicBlockList().splice(Before->getIterator(), F->getBasicBlockList(),
+                                NewPH);
+  F->getBasicBlockList().splice(Before->getIterator(), F->getBasicBlockList(),
+                                NewLoop->getHeader()->getIterator(), F->end());
+
+  return NewLoop;
+}
+
+//===----------------------------------------------------------------------===//
+// LoopOptTutorialPass implementation
+//
+
 PreservedAnalyses LoopOptTutorialPass::run(Loop &L, LoopAnalysisManager &LAM,
                                            LoopStandardAnalysisResults &AR,
                                            LPMUpdater &U) {
-  bool Changed = LoopSplit(AR.LI).run(L);
-
   LLVM_DEBUG(dbgs() << "Entering LoopOptTutorialPass::run\n");
   LLVM_DEBUG(dbgs() << "Loop: "; L.dump(); dbgs() << "\n");
 
-  LoopSplit LS(L);
-
-  Changed = LS.splitLoop();
+  bool Changed = LoopSplit(AR.LI, AR.SE).run(L);
 
   if (!Changed)
     return PreservedAnalyses::all();
