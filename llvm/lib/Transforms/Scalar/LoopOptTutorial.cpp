//===-------- LoopOptTutorial.cpp - Loop Opt Tutorial Pass ------*- C++ -*-===//
//
//
// Part of the LLVM Project, under the Apache License v2.0 with LLVM Exceptions.
// See https://llvm.org/LICENSE.txt for license information.
// SPDX-License-Identifier: Apache-2.0 WITH LLVM-exception
//
//===----------------------------------------------------------------------===//
/// \file
/// This file contains a small loop pass to be used to illustrate several
/// aspects about writing a loop optimization. It was developed as part of the
/// "Writing a Loop Optimization" tutorial, presented at LLVM Devepeloper's
/// Conference, 2019.
//===----------------------------------------------------------------------===

#include "llvm/Transforms/Scalar/LoopOptTutorial.h"
#include "llvm/Analysis/LoopPass.h"
#include "llvm/IR/Function.h"
#include "llvm/Pass.h"
#include "llvm/Support/raw_ostream.h"
#include "llvm/Transforms/Utils/Cloning.h"
#include "llvm/Transforms/Utils/ValueMapper.h"
#include "llvm/Transforms/Utils/BasicBlockUtils.h"

using namespace llvm;

#define DEBUG_TYPE "loop-opt-tutorial"
static const char *VerboseDebug = DEBUG_TYPE "-verbose";

<<<<<<< HEAD
/// Clones a loop \p OrigLoop.  Returns the loop and the blocks in \p
/// Blocks.
/// Updates LoopInfo assuming the loop is dominated by block \p LoopDomBB.
/// Insert the new blocks before block specified in \p Before.
static Loop *myCloneLoopWithPreheader(BasicBlock *Before, BasicBlock *LoopDomBB,
                                      Loop *OrigLoop, ValueToValueMapTy &VMap,
                                      const Twine &NameSuffix, LoopInfo *LI,
                                      SmallVectorImpl<BasicBlock *> &Blocks);

//===----------------------------------------------------------------------===//
// LoopSplit implementation
//

bool LoopSplit::run(Loop &L) const {
  // TODO:  filter non-candidates & diagnose them

  return splitLoopInHalf(L);
}

bool LoopSplit::splitLoopInHalf(Loop &L) const {
  assert(L.isLoopSimplifyForm() && "Expecting a loop in simplify form");
  assert(L.isSafeToClone() && "Loop is not safe to be cloned");
  assert(L.getSubLoops().empty() && "Expecting a innermost loop");

  // Split the loop preheader to create an insertion point for the cloned loop.
  BasicBlock *Preheader = L.getLoopPreheader();
  BasicBlock *Pred = Preheader;
  DEBUG_WITH_TYPE(VerboseDebug,
                  dumpLoopFunction("Before splitting preheader:\n", L););
  BasicBlock *InsertBefore = SplitBlock(Preheader, Preheader->getTerminator(), DT);
  DEBUG_WITH_TYPE(VerboseDebug,
                  dumpLoopFunction("After splitting preheader:\n", L););

  // Clone the original loop.
  Loop *ClonedLoop = cloneLoop(L, *InsertBefore, *Pred);
  DEBUG_WITH_TYPE(VerboseDebug,
                  dumpLoopFunction("After cloning the loop:\n", L););

  return true;
}

Loop *LoopSplit::cloneLoop(Loop &L, BasicBlock &InsertBefore, BasicBlock &Pred) const {
  // Clone the original loop, insert the clone before the "InsertBefore" BB.
  SmallVector<BasicBlock *, 4> ClonedLoopBlocks;
  ValueToValueMapTy VMap;
  Loop *NewLoop = myCloneLoopWithPreheader(&InsertBefore, &Pred, &L, VMap,
                                           "ClonedLoop", &LI, ClonedLoopBlocks);
  assert(NewLoop && "Run ot of memory");
  DEBUG_WITH_TYPE(VerboseDebug,
                  dbgs() << "Create new loop: " << NewLoop->getName() << "\n";
                  dumpLoopFunction("After cloning loop:\n", L););

  // Update instructions referencing the original loop basic blocks to
  // reference the corresponding block in the cloned loop.
  VMap[L.getExitBlock()] = &InsertBefore;
  remapInstructionsInBlocks(ClonedLoopBlocks, VMap);
  DEBUG_WITH_TYPE(
      VerboseDebug, dumpLoopFunction("After instruction remapping:\n", L););

  // Make the predecessor of original loop jump to the cloned loop.
  Pred.getTerminator()->replaceUsesOfWith(&InsertBefore,
                                          NewLoop->getLoopPreheader());

  // Update the immediate dominator for the origianl loop with the exiting block
  // of the new loop created. Dominance within the loop is updated in
  // cloneLoopWithPreheader.
  //DT.changeImmediateDominator(&Preheader, NewLoop->getExitingBlock());

  return NewLoop;
}

void LoopSplit::dumpLoopFunction(const StringRef Msg, const Loop &L) const {
  const Function &F = *L.getHeader()->getParent();
  dbgs() << Msg;
  F.dump();
}

/// Clones a loop \p OrigLoop.  Returns the loop and the blocks in \p
/// Blocks.
/// Updates LoopInfo assuming the loop is dominated by block \p LoopDomBB.
/// Insert the new blocks before block specified in \p Before.
static Loop *myCloneLoopWithPreheader(BasicBlock *Before, BasicBlock *LoopDomBB,
                                      Loop *OrigLoop, ValueToValueMapTy &VMap,
                                      const Twine &NameSuffix, LoopInfo *LI,
                                      SmallVectorImpl<BasicBlock *> &Blocks) {
  Function *F = OrigLoop->getHeader()->getParent();
  Loop *ParentLoop = OrigLoop->getParentLoop();
  DenseMap<Loop *, Loop *> LMap;

  Loop *NewLoop = LI->AllocateLoop();
  LMap[OrigLoop] = NewLoop;
  if (ParentLoop)
    ParentLoop->addChildLoop(NewLoop);
  else
    LI->addTopLevelLoop(NewLoop);

  BasicBlock *OrigPH = OrigLoop->getLoopPreheader();
  assert(OrigPH && "No preheader");
  BasicBlock *NewPH = CloneBasicBlock(OrigPH, VMap, NameSuffix, F);
  // To rename the loop PHIs.
  VMap[OrigPH] = NewPH;
  Blocks.push_back(NewPH);

  // Update LoopInfo.
  if (ParentLoop)
    ParentLoop->addBasicBlockToLoop(NewPH, *LI);

  for (Loop *CurLoop : OrigLoop->getLoopsInPreorder()) {
    Loop *&NewLoop = LMap[CurLoop];
    if (!NewLoop) {
      NewLoop = LI->AllocateLoop();

      // Establish the parent/child relationship.
      Loop *OrigParent = CurLoop->getParentLoop();
      assert(OrigParent && "Could not find the original parent loop");
      Loop *NewParentLoop = LMap[OrigParent];
      assert(NewParentLoop && "Could not find the new parent loop");

      NewParentLoop->addChildLoop(NewLoop);
    }
  }

  for (BasicBlock *BB : OrigLoop->getBlocks()) {
    Loop *CurLoop = LI->getLoopFor(BB);
    Loop *&NewLoop = LMap[CurLoop];
    assert(NewLoop && "Expecting new loop to be allocated");

    BasicBlock *NewBB = CloneBasicBlock(BB, VMap, NameSuffix, F);
    VMap[BB] = NewBB;

    // Update LoopInfo.
    NewLoop->addBasicBlockToLoop(NewBB, *LI);
    if (BB == CurLoop->getHeader())
      NewLoop->moveToHeader(NewBB);

    Blocks.push_back(NewBB);
  }

  // Move them physically from the end of the block list.
  F->getBasicBlockList().splice(Before->getIterator(), F->getBasicBlockList(),
                                NewPH);
  F->getBasicBlockList().splice(Before->getIterator(), F->getBasicBlockList(),
                                NewLoop->getHeader()->getIterator(), F->end());

  return NewLoop;
}

//===----------------------------------------------------------------------===//
// LoopOptTutorialPass implementation
//
=======
bool LoopSplit::run(Loop &L) const {

  LLVM_DEBUG(dbgs() << "Entering " << __func__ << "\n");

  if (isCandidate(L))
    LLVM_DEBUG(dbgs() << "Loop " << L.getName()
                      << " is a candidate for splitting!\n");
  else
    LLVM_DEBUG(dbgs() << "Loop " << L.getName()
                      << " is not a candidate for splitting.\n");

  return false;
}

bool LoopSplit::isCandidate(const Loop &L) const {
  // Require loops with preheaders and dedicated exits
  if (!L.isLoopSimplifyForm())
    return false;

  // Since we use cloning to split the loop, it has to be safe to clone
  if (!L.isSafeToClone())
    return false;

  // If the loop has multiple exiting blocks, do not split
  if (!L.getExitingBlock())
    return false;

  // If loop has multiple exit blocks, do not split.
  if (!L.getExitBlock())
    return false;

  // Only split innermost loops. Thus, if the loop has any children, it cannot
  // be split.
  //auto Children = L.getSubLoops();
  if (!L.getSubLoops().empty())
    return false;

  return true;
}
>>>>>>> e5d26179

PreservedAnalyses LoopOptTutorialPass::run(Loop &L, LoopAnalysisManager &LAM,
                                           LoopStandardAnalysisResults &AR,
                                           LPMUpdater &U) {
  LLVM_DEBUG(dbgs() << "Entering LoopOptTutorialPass::run\n");
  LLVM_DEBUG(dbgs() << "Loop: "; L.dump(); dbgs() << "\n");

<<<<<<< HEAD
  bool Changed = LoopSplit(AR.LI, AR.SE).run(L);
=======
  LoopSplit LS(AR.LI);

  Changed = LS.run(L);
>>>>>>> e5d26179

  if (!Changed)
    return PreservedAnalyses::all();

  return llvm::getLoopPassPreservedAnalyses();
}<|MERGE_RESOLUTION|>--- conflicted
+++ resolved
@@ -27,7 +27,6 @@
 #define DEBUG_TYPE "loop-opt-tutorial"
 static const char *VerboseDebug = DEBUG_TYPE "-verbose";
 
-<<<<<<< HEAD
 /// Clones a loop \p OrigLoop.  Returns the loop and the blocks in \p
 /// Blocks.
 /// Updates LoopInfo assuming the loop is dominated by block \p LoopDomBB.
@@ -42,9 +41,43 @@
 //
 
 bool LoopSplit::run(Loop &L) const {
-  // TODO:  filter non-candidates & diagnose them
+  LLVM_DEBUG(dbgs() << "Entering " << __func__ << "\n");
+
+  if (!isCandidate(L)) {
+    LLVM_DEBUG(dbgs() << "Loop " << L.getName()
+                      << " is not a candidate for splitting.\n");
+    return false;
+  }
+
+  LLVM_DEBUG(dbgs() << "Loop " << L.getName()
+                    << " is a candidate for splitting!\n");
 
   return splitLoopInHalf(L);
+}
+
+bool LoopSplit::isCandidate(const Loop &L) const {
+  // Require loops with preheaders and dedicated exits
+  if (!L.isLoopSimplifyForm())
+    return false;
+
+  // Since we use cloning to split the loop, it has to be safe to clone
+  if (!L.isSafeToClone())
+    return false;
+
+  // If the loop has multiple exiting blocks, do not split
+  if (!L.getExitingBlock())
+    return false;
+
+  // If loop has multiple exit blocks, do not split.
+  if (!L.getExitBlock())
+    return false;
+
+  // Only split innermost loops. Thus, if the loop has any children, it cannot
+  // be split.
+  if (!L.getSubLoops().empty())
+    return false;
+
+  return true;
 }
 
 bool LoopSplit::splitLoopInHalf(Loop &L) const {
@@ -69,7 +102,8 @@
   return true;
 }
 
-Loop *LoopSplit::cloneLoop(Loop &L, BasicBlock &InsertBefore, BasicBlock &Pred) const {
+Loop *LoopSplit::cloneLoop(Loop &L, BasicBlock &InsertBefore,
+                           BasicBlock &Pred) const {
   // Clone the original loop, insert the clone before the "InsertBefore" BB.
   SmallVector<BasicBlock *, 4> ClonedLoopBlocks;
   ValueToValueMapTy VMap;
@@ -178,47 +212,6 @@
 //===----------------------------------------------------------------------===//
 // LoopOptTutorialPass implementation
 //
-=======
-bool LoopSplit::run(Loop &L) const {
-
-  LLVM_DEBUG(dbgs() << "Entering " << __func__ << "\n");
-
-  if (isCandidate(L))
-    LLVM_DEBUG(dbgs() << "Loop " << L.getName()
-                      << " is a candidate for splitting!\n");
-  else
-    LLVM_DEBUG(dbgs() << "Loop " << L.getName()
-                      << " is not a candidate for splitting.\n");
-
-  return false;
-}
-
-bool LoopSplit::isCandidate(const Loop &L) const {
-  // Require loops with preheaders and dedicated exits
-  if (!L.isLoopSimplifyForm())
-    return false;
-
-  // Since we use cloning to split the loop, it has to be safe to clone
-  if (!L.isSafeToClone())
-    return false;
-
-  // If the loop has multiple exiting blocks, do not split
-  if (!L.getExitingBlock())
-    return false;
-
-  // If loop has multiple exit blocks, do not split.
-  if (!L.getExitBlock())
-    return false;
-
-  // Only split innermost loops. Thus, if the loop has any children, it cannot
-  // be split.
-  //auto Children = L.getSubLoops();
-  if (!L.getSubLoops().empty())
-    return false;
-
-  return true;
-}
->>>>>>> e5d26179
 
 PreservedAnalyses LoopOptTutorialPass::run(Loop &L, LoopAnalysisManager &LAM,
                                            LoopStandardAnalysisResults &AR,
@@ -226,13 +219,7 @@
   LLVM_DEBUG(dbgs() << "Entering LoopOptTutorialPass::run\n");
   LLVM_DEBUG(dbgs() << "Loop: "; L.dump(); dbgs() << "\n");
 
-<<<<<<< HEAD
   bool Changed = LoopSplit(AR.LI, AR.SE).run(L);
-=======
-  LoopSplit LS(AR.LI);
-
-  Changed = LS.run(L);
->>>>>>> e5d26179
 
   if (!Changed)
     return PreservedAnalyses::all();
