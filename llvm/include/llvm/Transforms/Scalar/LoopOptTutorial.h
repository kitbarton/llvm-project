--- conflicted
+++ resolved
@@ -19,26 +19,25 @@
 #include "llvm/Analysis/LoopAnalysisManager.h"
 #include "llvm/IR/PassManager.h"
 #include "llvm/Transforms/Utils/ValueMapper.h"
-<<<<<<< HEAD
 #include "llvm/Analysis/LoopInfo.h"
-=======
->>>>>>> e5d26179
 
 namespace llvm {
 
 class Loop;
 class LPMUpdater;
 
-<<<<<<< HEAD
 /// This class splits the innermost loop in a loop nest in the middle.
 class LoopSplit {
 public:
   LoopSplit(LoopInfo &LI, ScalarEvolution &SE) : LI(LI), SE(SE) {}
 
-  // Excute the transformation on the loop nest rooted by \p L.
+  // Execute the transformation on the loop nest rooted by \p L.
   bool run(Loop &L) const;
 
 private:
+  /// Determines if \p L is a candidate for splitting
+  bool isCandidate(const Loop &L) const;
+
   /// Split the given loop in the middle by creating a new loop that traverse
   /// the first half of the original iteration space and adjusting the loop
   /// bounds of \p L to traverse the remaining half.
@@ -59,20 +58,6 @@
   LoopInfo &LI;
   ScalarEvolution &SE;
   DominatorTree *DT = nullptr;
-=======
-class LoopSplit {
-public:
-  LoopSplit(LoopInfo &LI) : LI(LI) {}
-
-  bool run(Loop &L) const;
-
-private:
-  LoopInfo &LI;
-
-  /// Determines if \p L is a candidate for splitting
-  bool isCandidate(const Loop &L) const;
-
->>>>>>> e5d26179
 };
 
 class LoopOptTutorialPass : public PassInfoMixin<LoopOptTutorialPass> {
